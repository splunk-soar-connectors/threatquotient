--- conflicted
+++ resolved
@@ -1,21 +1,8 @@
-<<<<<<< HEAD
 **Unreleased**
-=======
->>>>>>> ebccb010
 * Improves parsing & support for other input formats for `object_list` parameters.
     - The `object_list` parameter can now take ThreatQ IDs (line-separated, comma-separated, JSON List, or JSON Dict)
     - The `object_list` parameter now supports Event object types better
     - Improves IOC parser
 * Fixes issue adding attributes to events
 * Adds `add tag` action
-* Adds `add comment` action
-<<<<<<< HEAD
-=======
-* Improves parsing & support for other input formats for `object_list` parameters.
-* The `object_list` parameter can now take ThreatQ IDs (line-separated, comma-separated, JSON List, or JSON Dict)
-* The `object_list` parameter now supports Event object types better
-* Improves IOC parser
-* Fixes issue adding attributes to events
-* Adds `add tag` action
-* Adds `add comment` action
->>>>>>> ebccb010
+* Adds `add comment` action